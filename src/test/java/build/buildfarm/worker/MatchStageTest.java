--- conflicted
+++ resolved
@@ -16,20 +16,14 @@
 
 import static com.google.common.truth.Truth.assertThat;
 
+import build.bazel.remote.execution.v2.Action;
+import build.bazel.remote.execution.v2.Command;
+import build.bazel.remote.execution.v2.Digest;
+import build.bazel.remote.execution.v2.ExecuteOperationMetadata;
 import build.buildfarm.common.DigestUtil;
 import build.buildfarm.instance.Instance.MatchListener;
 import build.buildfarm.v1test.QueuedOperationMetadata;
 import build.buildfarm.v1test.WorkerConfig;
-<<<<<<< HEAD
-import com.google.devtools.remoteexecution.v1test.Action;
-import com.google.devtools.remoteexecution.v1test.Command;
-import com.google.devtools.remoteexecution.v1test.Digest;
-import com.google.devtools.remoteexecution.v1test.ExecuteOperationMetadata;
-=======
-import build.bazel.remote.execution.v2.Action;
-import build.bazel.remote.execution.v2.Digest;
-import build.bazel.remote.execution.v2.ExecuteOperationMetadata;
->>>>>>> ec7a0536
 import com.google.longrunning.Operation;
 import com.google.protobuf.Any;
 import java.nio.file.FileSystems;
@@ -52,11 +46,7 @@
     private final Predicate<OperationContext> onPutShouldClose;
 
     PipelineSink(Predicate<OperationContext> onPutShouldClose) {
-<<<<<<< HEAD
-      super("PipelineSink", null, null, null);
-=======
       super("Sink", null, null, null);
->>>>>>> ec7a0536
       this.onPutShouldClose = onPutShouldClose;
     }
 
@@ -90,24 +80,13 @@
       }
 
       @Override
-<<<<<<< HEAD
-      public void match(MatchListener listener) {
-        assertThat(listener.onOperation(queue.remove(0))).isEqualTo(results.remove(0));
-=======
-      public ByteString getBlob(Digest digest) {
-        if (digest.getSizeBytes() == 0) {
-          return ByteString.EMPTY;
-        }
-        if (digest.getHash().equals("action")) {
-          return Action.newBuilder().build().toByteString();
-        }
-        return super.getBlob(digest);
->>>>>>> ec7a0536
+      public void requeue(Operation operation) {
+        assertThat(operation.getName()).isEqualTo("bad");
       }
 
       @Override
-      public void requeue(Operation operation) {
-        // ignore
+      public void match(MatchListener listener) {
+        listener.onOperation(queue.remove(0));
       }
     };
 

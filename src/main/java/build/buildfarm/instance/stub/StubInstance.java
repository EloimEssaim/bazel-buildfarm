// Copyright 2017 The Bazel Authors. All rights reserved.
//
// Licensed under the Apache License, Version 2.0 (the "License");
// you may not use this file except in compliance with the License.
// You may obtain a copy of the License at
//
//    http://www.apache.org/licenses/LICENSE-2.0
//
// Unless required by applicable law or agreed to in writing, software
// distributed under the License is distributed on an "AS IS" BASIS,
// WITHOUT WARRANTIES OR CONDITIONS OF ANY KIND, either express or implied.
// See the License for the specific language governing permissions and
// limitations under the License.

package build.buildfarm.instance.stub;

import static com.google.common.base.Preconditions.checkState;

import build.buildfarm.common.DigestUtil;
import build.buildfarm.common.DigestUtil.ActionKey;
import build.buildfarm.common.grpc.TracingMetadataUtils;
import build.buildfarm.instance.Instance;
import build.buildfarm.v1test.OperationQueueGrpc;
import build.buildfarm.v1test.OperationQueueGrpc.OperationQueueBlockingStub;
import build.buildfarm.v1test.PollOperationRequest;
import build.buildfarm.v1test.TakeOperationRequest;
import com.google.bytestream.ByteStreamGrpc;
import com.google.bytestream.ByteStreamGrpc.ByteStreamBlockingStub;
import com.google.bytestream.ByteStreamGrpc.ByteStreamStub;
import com.google.bytestream.ByteStreamProto.ReadRequest;
import com.google.bytestream.ByteStreamProto.ReadResponse;
import com.google.bytestream.ByteStreamProto.WriteRequest;
import com.google.bytestream.ByteStreamProto.WriteResponse;
import com.google.common.base.Supplier;
import com.google.common.base.Suppliers;
import com.google.common.collect.ImmutableList;
import com.google.common.collect.Iterables;
import com.google.common.collect.Iterators;
<<<<<<< HEAD
import com.google.common.util.concurrent.Futures;
import com.google.common.util.concurrent.ListenableFuture;
import com.google.common.util.concurrent.SettableFuture;
import com.google.devtools.remoteexecution.v1test.Action;
import com.google.devtools.remoteexecution.v1test.ActionCacheGrpc;
import com.google.devtools.remoteexecution.v1test.ActionCacheGrpc.ActionCacheBlockingStub;
import com.google.devtools.remoteexecution.v1test.ActionResult;
import com.google.devtools.remoteexecution.v1test.ContentAddressableStorageGrpc;
import com.google.devtools.remoteexecution.v1test.ContentAddressableStorageGrpc.ContentAddressableStorageBlockingStub;
import com.google.devtools.remoteexecution.v1test.ContentAddressableStorageGrpc.ContentAddressableStorageFutureStub;
import com.google.devtools.remoteexecution.v1test.ExecuteRequest;
import com.google.devtools.remoteexecution.v1test.ExecutionGrpc;
import com.google.devtools.remoteexecution.v1test.ExecutionGrpc.ExecutionFutureStub;
import com.google.devtools.remoteexecution.v1test.Digest;
import com.google.devtools.remoteexecution.v1test.Directory;
import com.google.devtools.remoteexecution.v1test.ExecuteOperationMetadata;
import com.google.devtools.remoteexecution.v1test.FindMissingBlobsRequest;
import com.google.devtools.remoteexecution.v1test.FindMissingBlobsResponse;
import com.google.devtools.remoteexecution.v1test.GetActionResultRequest;
import com.google.devtools.remoteexecution.v1test.GetTreeRequest;
import com.google.devtools.remoteexecution.v1test.GetTreeResponse;
import com.google.devtools.remoteexecution.v1test.Platform;
import com.google.devtools.remoteexecution.v1test.RequestMetadata;
import com.google.devtools.remoteexecution.v1test.UpdateActionResultRequest;
import com.google.longrunning.CancelOperationRequest;
import com.google.longrunning.DeleteOperationRequest;
import com.google.longrunning.GetOperationRequest;
import com.google.longrunning.ListOperationsRequest;
import com.google.longrunning.ListOperationsResponse;
import com.google.longrunning.OperationsGrpc;
import com.google.longrunning.OperationsGrpc.OperationsBlockingStub;
=======
import build.bazel.remote.execution.v2.ActionCacheGrpc;
import build.bazel.remote.execution.v2.ActionCacheGrpc.ActionCacheBlockingStub;
import build.bazel.remote.execution.v2.ActionResult;
import build.bazel.remote.execution.v2.ContentAddressableStorageGrpc;
import build.bazel.remote.execution.v2.ContentAddressableStorageGrpc.ContentAddressableStorageBlockingStub;
import build.bazel.remote.execution.v2.Digest;
import build.bazel.remote.execution.v2.Directory;
import build.bazel.remote.execution.v2.ExecuteOperationMetadata;
import build.bazel.remote.execution.v2.ExecutionPolicy;
import build.bazel.remote.execution.v2.FindMissingBlobsRequest;
import build.bazel.remote.execution.v2.FindMissingBlobsResponse;
import build.bazel.remote.execution.v2.GetTreeRequest;
import build.bazel.remote.execution.v2.GetTreeResponse;
import build.bazel.remote.execution.v2.Platform;
import build.bazel.remote.execution.v2.ResultsCachePolicy;
import build.bazel.remote.execution.v2.ServerCapabilities;
import build.bazel.remote.execution.v2.UpdateActionResultRequest;
>>>>>>> ec7a0536
import com.google.longrunning.Operation;
import com.google.protobuf.Any;
import com.google.protobuf.ByteString;
import com.google.protobuf.InvalidProtocolBufferException;
import com.google.rpc.Code;
import io.grpc.ManagedChannel;
import io.grpc.Status;
import io.grpc.StatusRuntimeException;
import io.grpc.stub.StreamObserver;
import java.io.IOException;
import java.io.InputStream;
import java.io.OutputStream;
import java.util.Collections;
import java.util.Iterator;
import java.util.List;
import java.util.concurrent.ExecutorService;
import java.util.concurrent.TimeUnit;
import java.util.concurrent.atomic.AtomicReference;
import java.util.function.Predicate;

public class StubInstance implements Instance {
  private final String name;
  private final DigestUtil digestUtil;
  private final ManagedChannel channel;
  private final Retrier retrier;
  private final ByteStreamUploader uploader;
  private final long deadlineAfter;
  private final TimeUnit deadlineAfterUnits;
  private boolean isStopped = false;

  public StubInstance(
      String name,
      DigestUtil digestUtil,
      ManagedChannel channel,
      long deadlineAfter, TimeUnit deadlineAfterUnits,
      Retrier retrier,
      ByteStreamUploader uploader) {
    this.name = name;
    this.digestUtil = digestUtil;
    this.channel = channel;
    this.deadlineAfter = deadlineAfter;
    this.deadlineAfterUnits = deadlineAfterUnits;
    this.retrier = retrier;
    this.uploader = uploader;
  }

  private final Supplier<ActionCacheBlockingStub> actionCacheBlockingStub =
      Suppliers.memoize(
          new Supplier<ActionCacheBlockingStub>() {
            @Override
            public ActionCacheBlockingStub get() {
              return ActionCacheGrpc.newBlockingStub(channel);
            }
          });

  private final Supplier<ContentAddressableStorageBlockingStub> contentAddressableStorageBlockingStub =
      Suppliers.memoize(
          new Supplier<ContentAddressableStorageBlockingStub>() {
            @Override
            public ContentAddressableStorageBlockingStub get() {
              return ContentAddressableStorageGrpc.newBlockingStub(channel);
            }
          });

  private final Supplier<ContentAddressableStorageFutureStub> contentAddressableStorageFutureStub =
      Suppliers.memoize(
          new Supplier<ContentAddressableStorageFutureStub>() {
            @Override
            public ContentAddressableStorageFutureStub get() {
              return ContentAddressableStorageGrpc.newFutureStub(channel);
            }
          });

  private final Supplier<ByteStreamBlockingStub> bsBlockingStub =
      Suppliers.memoize(
          new Supplier<ByteStreamBlockingStub>() {
            @Override
            public ByteStreamBlockingStub get() {
              return ByteStreamGrpc.newBlockingStub(channel);
            }
          });

  private final Supplier<ByteStreamStub> bsStub =
      Suppliers.memoize(
          new Supplier<ByteStreamStub>() {
            @Override
            public ByteStreamStub get() {
              return ByteStreamGrpc.newStub(channel);
            }
          });

  private final Supplier<OperationsBlockingStub> operationsBlockingStub =
      Suppliers.memoize(
          new Supplier<OperationsBlockingStub>() {
            @Override
            public OperationsBlockingStub get() {
              return OperationsGrpc.newBlockingStub(channel);
            }
          });

  private final Supplier<OperationQueueBlockingStub> operationQueueBlockingStub =
      Suppliers.memoize(
          new Supplier<OperationQueueBlockingStub>() {
            @Override
            public OperationQueueBlockingStub get() {
              return OperationQueueGrpc.newBlockingStub(channel);
            }
          });

  private final Supplier<ExecutionFutureStub> executionFutureStub =
      Suppliers.memoize(
          new Supplier<ExecutionFutureStub>() {
            @Override
            public ExecutionFutureStub get() {
              return ExecutionGrpc.newFutureStub(channel);
            }
          });

  @Override
  public String getName() {
    return name;
  }

  @Override
  public DigestUtil getDigestUtil() {
    return digestUtil;
  }

  @Override
  public void start() { }

  @Override
  public void stop() throws InterruptedException {
    isStopped = true;
    channel.shutdownNow();
    channel.awaitTermination(0, TimeUnit.SECONDS);
  }

  private void throwIfStopped() {
    if (isStopped) {
      throw new IllegalStateException("instance has been stopped");
    }
  }

  @Override
  public ActionResult getActionResult(ActionKey actionKey) {
    throwIfStopped();
    try {
      return actionCacheBlockingStub.get()
          .withDeadlineAfter(deadlineAfter, deadlineAfterUnits)
          .getActionResult(GetActionResultRequest.newBuilder()
              .setInstanceName(getName())
              .setActionDigest(actionKey.getDigest())
              .build());
    } catch (StatusRuntimeException e) {
      if (e.getStatus().equals(Status.NOT_FOUND)) {
        return null;
      }
      throw e;
    }
  }

  @Override
  public void putActionResult(ActionKey actionKey, ActionResult actionResult) {
    throwIfStopped();
    actionCacheBlockingStub.get()
        .withDeadlineAfter(deadlineAfter, deadlineAfterUnits)
        .updateActionResult(UpdateActionResultRequest.newBuilder()
        .setInstanceName(getName())
        .setActionDigest(actionKey.getDigest())
        .setActionResult(actionResult)
        .build());
  }

  @Override
  public ListenableFuture<Iterable<Digest>> findMissingBlobs(Iterable<Digest> digests, ExecutorService service) {
    throwIfStopped();
    FindMissingBlobsRequest request = FindMissingBlobsRequest.newBuilder()
            .setInstanceName(getName())
            .addAllBlobDigests(digests)
            .build();
    if (request.getSerializedSize() > 4 * 1024 * 1024) {
      throw new IllegalStateException("FINDMISSINGBLOBS IS TOO LARGE");
    }
    // we could executor here, but it seems unnecessary
    return Futures.transform(
        contentAddressableStorageFutureStub
            .get()
            .withDeadlineAfter(deadlineAfter, deadlineAfterUnits)
            .findMissingBlobs(request),
        (response) -> response.getMissingBlobDigestsList());
  }

  /** expectedSize == -1 for unlimited */
  @Override
  public CommittingOutputStream getStreamOutput(String name, long expectedSize) {
    throwIfStopped();
    return new CommittingOutputStream() {
      SettableFuture<Long> committedFuture = SettableFuture.create();
      boolean closed = false;
      String resourceName = name;
      long writtenBytes = 0;
      StreamObserver<WriteRequest> requestObserver = bsStub.get()
          .withDeadlineAfter(deadlineAfter, deadlineAfterUnits)
          .write(
              new StreamObserver<WriteResponse>() {
                @Override
                public void onNext(WriteResponse reply) {
                  checkState(reply.getCommittedSize() == writtenBytes);
                  requestObserver.onCompleted();
                  committedFuture.set(reply.getCommittedSize());
                }

                @Override
                public void onError(Throwable t) {
                  committedFuture.setException(t);
                }

                @Override
                public void onCompleted() {
                  if (!closed) {
                    System.err.println("Server closed connection before output stream for " + resourceName + " at " + writtenBytes);
                    // FIXME(werkt) better error, status
                    committedFuture.setException(
                        new RuntimeException("Server closed connection before output stream."));
                  }
                }
              }
          );

      @Override
      public void close() {
        if (!closed) {
          closed = true;
          requestObserver.onNext(WriteRequest.newBuilder()
              .setFinishWrite(true)
              .build());
        }
      }

      @Override
      public void write(int b) throws IOException {
        byte[] buf = new byte[1];
        buf[0] = (byte) b;
        write(buf);
      }

      @Override
      public void write(byte[] b) throws IOException {
        write(b, 0, b.length);
      }

      boolean isFinishWrite(long sizeAfterWrite) {
        return expectedSize < 0 ? false : (sizeAfterWrite >= expectedSize);
      }

      WriteRequest createWriteRequest(ByteString chunk, boolean finishWrite) {
        WriteRequest.Builder builder = WriteRequest.newBuilder()
            .setData(chunk)
            .setWriteOffset(writtenBytes)
            .setFinishWrite(finishWrite);
        if (writtenBytes == 0) {
          builder.setResourceName(resourceName);
        }
        return builder.build();
      }

      @Override
      public void write(byte[] b, int off, int len) throws IOException {
        if (closed) {
          throw new IOException("stream is closed");
        }
        closed = isFinishWrite(writtenBytes + len);
        WriteRequest request = createWriteRequest(ByteString.copyFrom(b, off, len), closed);
        requestObserver.onNext(request);
        writtenBytes += len;
      }

      @Override
      public ListenableFuture<Long> getCommittedFuture() {
        return committedFuture;
      }
    };
  }

  @Override
  public InputStream newStreamInput(String name, long offset) throws IOException, InterruptedException {
    throwIfStopped();
    Iterator<ReadResponse> replies = retrier.execute(() -> bsBlockingStub
        .get()
        .withDeadlineAfter(deadlineAfter, deadlineAfterUnits)
        .read(ReadRequest.newBuilder().setReadOffset(offset).setResourceName(name).build()));
    return new ByteStringIteratorInputStream(Iterators.transform(replies, (reply) -> reply.getData()), retrier);
  }

  @Override
  public String getBlobName(Digest blobDigest) {
    return String.format(
        "%s/blobs/%s",
        getName(),
        DigestUtil.toString(blobDigest));
  }

  @Override
<<<<<<< HEAD
  public void getBlob(Digest blobDigest, long offset, long limit, StreamObserver<ByteString> blobObserver) {
    throwIfStopped();
    bsStub.get()
        .withDeadlineAfter(deadlineAfter, deadlineAfterUnits)
        .read(
            ReadRequest.newBuilder()
                .setResourceName(getBlobName(blobDigest))
                .setReadOffset(offset)
                .setReadLimit(limit)
                .build(),
            new StreamObserver<ReadResponse>() {
              @Override
              public void onNext(ReadResponse response) {
                blobObserver.onNext(response.getData());
              }

              @Override
              public void onCompleted() {
                blobObserver.onCompleted();
              }

              @Override
              public void onError(Throwable t) {
                blobObserver.onError(t);
              }
            });
=======
  public ByteString getBlob(Digest blobDigest) {
    if (blobDigest.getSizeBytes() == 0) {
      return ByteString.EMPTY;
    }
    try (InputStream in = newStreamInput(getBlobName(blobDigest))) {
      return ByteString.readFrom(in);
    } catch (IOException ex) {
      return null;
    }
>>>>>>> ec7a0536
  }

  @Override
  public ChunkObserver getWriteBlobObserver(Digest blobDigest) {
    throw new UnsupportedOperationException();
  }

  @Override
<<<<<<< HEAD
  public ChunkObserver getWriteOperationStreamObserver(String operationStream) {
    throw new UnsupportedOperationException();
=======
  public Digest putBlob(ByteString blob)
      throws IOException, IllegalArgumentException, InterruptedException {
    if (blob.size() == 0) {
      return digestUtil.empty();
    }
    Digest digest = digestUtil.compute(blob);
    Chunker chunker = new Chunker(blob, digest);
    uploader.uploadBlobs(Collections.singleton(chunker));
    return digest;
>>>>>>> ec7a0536
  }

  @Override
  public String getTree(
      Digest rootDigest,
      int pageSize,
      String pageToken,
<<<<<<< HEAD
      ImmutableList.Builder<Directory> directories,
      boolean acceptMissing) {
    throwIfStopped();
    GetTreeResponse response = contentAddressableStorageBlockingStub
=======
      ImmutableList.Builder<Directory> directories) {
    Iterator<GetTreeResponse> replies = contentAddressableStorageBlockingStub
>>>>>>> ec7a0536
        .get()
        .withDeadlineAfter(deadlineAfter, deadlineAfterUnits)
        .getTree(GetTreeRequest.newBuilder()
            .setInstanceName(getName())
            .setRootDigest(rootDigest)
            .setPageSize(pageSize)
            .setPageToken(pageToken)
            .build());
    // new streaming interface doesn't really fit with what we're trying to do here...
    String nextPageToken = "";
    while (replies.hasNext()) {
      GetTreeResponse response = replies.next();
      directories.addAll(response.getDirectoriesList());
      nextPageToken = response.getNextPageToken();
    }
    return nextPageToken;
  }

  @Override
<<<<<<< HEAD
  public ListenableFuture<Operation> execute(Action action, boolean skipCacheLookup, RequestMetadata metadata) {
    throwIfStopped();
    return executionFutureStub
        .get()
        .withInterceptors(TracingMetadataUtils.attachMetadataInterceptor(metadata))
        .withDeadlineAfter(deadlineAfter, deadlineAfterUnits)
        .execute(ExecuteRequest.newBuilder()
            .setAction(action)
            .setSkipCacheLookup(skipCacheLookup)
            .build());
=======
  public void execute(
      Digest actionDigest,
      boolean skipCacheLookup,
      ExecutionPolicy executionPolicy,
      ResultsCachePolicy resultsCachePolicy,
      Predicate<Operation> onOperation) {
    throw new UnsupportedOperationException();
  }

  private void requeue(Operation operation) {
    try {
      ExecuteOperationMetadata metadata =
          operation.getMetadata().unpack(ExecuteOperationMetadata.class);

      ExecuteOperationMetadata executingMetadata = metadata.toBuilder()
          .setStage(ExecuteOperationMetadata.Stage.QUEUED)
          .build();

      operation = operation.toBuilder()
          .setMetadata(Any.pack(executingMetadata))
          .build();
      putOperation(operation);
    } catch(InvalidProtocolBufferException ex) {
      // operation is dropped on the floor
    }
>>>>>>> ec7a0536
  }

  @Override
  public void match(Platform platform, MatchListener listener) throws InterruptedException {
    throwIfStopped();
    TakeOperationRequest request = TakeOperationRequest.newBuilder()
        .setInstanceName(getName())
        .setPlatform(platform)
        .build();
    // not required to call onOperationName
    listener.onWaitStart();
    Operation operation = operationQueueBlockingStub.get()
        .withDeadlineAfter(deadlineAfter, deadlineAfterUnits)
        .take(request);
    listener.onWaitEnd();
    listener.onOperation(operation);
    if (Thread.interrupted()) {
      throw new InterruptedException();
    }
  }

  @Override
  public boolean putOperation(Operation operation) {
    throwIfStopped();
    return operationQueueBlockingStub
        .get()
        .withDeadlineAfter(deadlineAfter, deadlineAfterUnits)
        .put(operation)
        .getCode() == Code.OK.getNumber();
  }

  @Override
  public boolean pollOperation(
      String operationName,
      ExecuteOperationMetadata.Stage stage) {
    throwIfStopped();
    return operationQueueBlockingStub
        .get()
        .withDeadlineAfter(deadlineAfter, deadlineAfterUnits)
        .poll(PollOperationRequest.newBuilder()
            .setOperationName(operationName)
            .setStage(stage)
            .build())
        .getCode() == Code.OK.getNumber();
  }

  @Override
  public boolean watchOperation(
      String operationName,
      Predicate<Operation> watcher) {
    throw new UnsupportedOperationException();
  }

  @Override
  public String listOperations(
      int pageSize, String pageToken, String filter,
      ImmutableList.Builder<Operation> operations) {
    throwIfStopped();
    ListOperationsResponse response =
        operationsBlockingStub.get()
            .withDeadlineAfter(deadlineAfter, deadlineAfterUnits)
            .listOperations(ListOperationsRequest.newBuilder()
            .setName(getName() + "/operations")
            .setPageSize(pageSize)
            .setPageToken(pageToken)
            .setFilter(filter)
            .build());
    operations.addAll(response.getOperationsList());
    return response.getNextPageToken();
  }

  @Override
  public Operation getOperation(String operationName) {
    throwIfStopped();
    return operationsBlockingStub.get()
        .withDeadlineAfter(deadlineAfter, deadlineAfterUnits)
        .getOperation(GetOperationRequest.newBuilder()
            .setName(operationName)
            .build());
  }

  @Override
  public void deleteOperation(String operationName) {
    throwIfStopped();
    operationsBlockingStub.get()
        .withDeadlineAfter(deadlineAfter, deadlineAfterUnits)
        .deleteOperation(DeleteOperationRequest.newBuilder()
            .setName(operationName)
            .build());
  }

  @Override
  public void cancelOperation(String operationName) {
    throwIfStopped();
    operationsBlockingStub.get()
        .withDeadlineAfter(deadlineAfter, deadlineAfterUnits)
        .cancelOperation(CancelOperationRequest.newBuilder()
        .setName(operationName)
        .build());
  }

  @Override
  public ServerCapabilities getCapabilities() {
    throw new UnsupportedOperationException();
  }
}<|MERGE_RESOLUTION|>--- conflicted
+++ resolved
@@ -36,31 +36,9 @@
 import com.google.common.collect.ImmutableList;
 import com.google.common.collect.Iterables;
 import com.google.common.collect.Iterators;
-<<<<<<< HEAD
 import com.google.common.util.concurrent.Futures;
 import com.google.common.util.concurrent.ListenableFuture;
 import com.google.common.util.concurrent.SettableFuture;
-import com.google.devtools.remoteexecution.v1test.Action;
-import com.google.devtools.remoteexecution.v1test.ActionCacheGrpc;
-import com.google.devtools.remoteexecution.v1test.ActionCacheGrpc.ActionCacheBlockingStub;
-import com.google.devtools.remoteexecution.v1test.ActionResult;
-import com.google.devtools.remoteexecution.v1test.ContentAddressableStorageGrpc;
-import com.google.devtools.remoteexecution.v1test.ContentAddressableStorageGrpc.ContentAddressableStorageBlockingStub;
-import com.google.devtools.remoteexecution.v1test.ContentAddressableStorageGrpc.ContentAddressableStorageFutureStub;
-import com.google.devtools.remoteexecution.v1test.ExecuteRequest;
-import com.google.devtools.remoteexecution.v1test.ExecutionGrpc;
-import com.google.devtools.remoteexecution.v1test.ExecutionGrpc.ExecutionFutureStub;
-import com.google.devtools.remoteexecution.v1test.Digest;
-import com.google.devtools.remoteexecution.v1test.Directory;
-import com.google.devtools.remoteexecution.v1test.ExecuteOperationMetadata;
-import com.google.devtools.remoteexecution.v1test.FindMissingBlobsRequest;
-import com.google.devtools.remoteexecution.v1test.FindMissingBlobsResponse;
-import com.google.devtools.remoteexecution.v1test.GetActionResultRequest;
-import com.google.devtools.remoteexecution.v1test.GetTreeRequest;
-import com.google.devtools.remoteexecution.v1test.GetTreeResponse;
-import com.google.devtools.remoteexecution.v1test.Platform;
-import com.google.devtools.remoteexecution.v1test.RequestMetadata;
-import com.google.devtools.remoteexecution.v1test.UpdateActionResultRequest;
 import com.google.longrunning.CancelOperationRequest;
 import com.google.longrunning.DeleteOperationRequest;
 import com.google.longrunning.GetOperationRequest;
@@ -68,25 +46,29 @@
 import com.google.longrunning.ListOperationsResponse;
 import com.google.longrunning.OperationsGrpc;
 import com.google.longrunning.OperationsGrpc.OperationsBlockingStub;
-=======
 import build.bazel.remote.execution.v2.ActionCacheGrpc;
 import build.bazel.remote.execution.v2.ActionCacheGrpc.ActionCacheBlockingStub;
 import build.bazel.remote.execution.v2.ActionResult;
 import build.bazel.remote.execution.v2.ContentAddressableStorageGrpc;
 import build.bazel.remote.execution.v2.ContentAddressableStorageGrpc.ContentAddressableStorageBlockingStub;
+import build.bazel.remote.execution.v2.ContentAddressableStorageGrpc.ContentAddressableStorageFutureStub;
 import build.bazel.remote.execution.v2.Digest;
 import build.bazel.remote.execution.v2.Directory;
 import build.bazel.remote.execution.v2.ExecuteOperationMetadata;
+import build.bazel.remote.execution.v2.ExecuteRequest;
+import build.bazel.remote.execution.v2.ExecutionGrpc;
+import build.bazel.remote.execution.v2.ExecutionGrpc.ExecutionFutureStub;
 import build.bazel.remote.execution.v2.ExecutionPolicy;
 import build.bazel.remote.execution.v2.FindMissingBlobsRequest;
 import build.bazel.remote.execution.v2.FindMissingBlobsResponse;
+import build.bazel.remote.execution.v2.GetActionResultRequest;
 import build.bazel.remote.execution.v2.GetTreeRequest;
 import build.bazel.remote.execution.v2.GetTreeResponse;
 import build.bazel.remote.execution.v2.Platform;
+import build.bazel.remote.execution.v2.RequestMetadata;
 import build.bazel.remote.execution.v2.ResultsCachePolicy;
 import build.bazel.remote.execution.v2.ServerCapabilities;
 import build.bazel.remote.execution.v2.UpdateActionResultRequest;
->>>>>>> ec7a0536
 import com.google.longrunning.Operation;
 import com.google.protobuf.Any;
 import com.google.protobuf.ByteString;
@@ -106,8 +88,11 @@
 import java.util.concurrent.TimeUnit;
 import java.util.concurrent.atomic.AtomicReference;
 import java.util.function.Predicate;
+import java.util.logging.Logger;
 
 public class StubInstance implements Instance {
+  private static final Logger logger = Logger.getLogger(StubInstance.class.getName());
+
   private final String name;
   private final DigestUtil digestUtil;
   private final ManagedChannel channel;
@@ -308,7 +293,7 @@
                 @Override
                 public void onCompleted() {
                   if (!closed) {
-                    System.err.println("Server closed connection before output stream for " + resourceName + " at " + writtenBytes);
+                    logger.severe("Server closed connection before output stream for " + resourceName + " at " + writtenBytes);
                     // FIXME(werkt) better error, status
                     committedFuture.setException(
                         new RuntimeException("Server closed connection before output stream."));
@@ -391,7 +376,6 @@
   }
 
   @Override
-<<<<<<< HEAD
   public void getBlob(Digest blobDigest, long offset, long limit, StreamObserver<ByteString> blobObserver) {
     throwIfStopped();
     bsStub.get()
@@ -418,17 +402,6 @@
                 blobObserver.onError(t);
               }
             });
-=======
-  public ByteString getBlob(Digest blobDigest) {
-    if (blobDigest.getSizeBytes() == 0) {
-      return ByteString.EMPTY;
-    }
-    try (InputStream in = newStreamInput(getBlobName(blobDigest))) {
-      return ByteString.readFrom(in);
-    } catch (IOException ex) {
-      return null;
-    }
->>>>>>> ec7a0536
   }
 
   @Override
@@ -437,20 +410,8 @@
   }
 
   @Override
-<<<<<<< HEAD
   public ChunkObserver getWriteOperationStreamObserver(String operationStream) {
     throw new UnsupportedOperationException();
-=======
-  public Digest putBlob(ByteString blob)
-      throws IOException, IllegalArgumentException, InterruptedException {
-    if (blob.size() == 0) {
-      return digestUtil.empty();
-    }
-    Digest digest = digestUtil.compute(blob);
-    Chunker chunker = new Chunker(blob, digest);
-    uploader.uploadBlobs(Collections.singleton(chunker));
-    return digest;
->>>>>>> ec7a0536
   }
 
   @Override
@@ -458,15 +419,10 @@
       Digest rootDigest,
       int pageSize,
       String pageToken,
-<<<<<<< HEAD
       ImmutableList.Builder<Directory> directories,
       boolean acceptMissing) {
     throwIfStopped();
-    GetTreeResponse response = contentAddressableStorageBlockingStub
-=======
-      ImmutableList.Builder<Directory> directories) {
     Iterator<GetTreeResponse> replies = contentAddressableStorageBlockingStub
->>>>>>> ec7a0536
         .get()
         .withDeadlineAfter(deadlineAfter, deadlineAfterUnits)
         .getTree(GetTreeRequest.newBuilder()
@@ -486,44 +442,14 @@
   }
 
   @Override
-<<<<<<< HEAD
-  public ListenableFuture<Operation> execute(Action action, boolean skipCacheLookup, RequestMetadata metadata) {
-    throwIfStopped();
-    return executionFutureStub
-        .get()
-        .withInterceptors(TracingMetadataUtils.attachMetadataInterceptor(metadata))
-        .withDeadlineAfter(deadlineAfter, deadlineAfterUnits)
-        .execute(ExecuteRequest.newBuilder()
-            .setAction(action)
-            .setSkipCacheLookup(skipCacheLookup)
-            .build());
-=======
   public void execute(
       Digest actionDigest,
       boolean skipCacheLookup,
       ExecutionPolicy executionPolicy,
       ResultsCachePolicy resultsCachePolicy,
-      Predicate<Operation> onOperation) {
+      RequestMetadata metadata,
+      Predicate<Operation> watcher) {
     throw new UnsupportedOperationException();
-  }
-
-  private void requeue(Operation operation) {
-    try {
-      ExecuteOperationMetadata metadata =
-          operation.getMetadata().unpack(ExecuteOperationMetadata.class);
-
-      ExecuteOperationMetadata executingMetadata = metadata.toBuilder()
-          .setStage(ExecuteOperationMetadata.Stage.QUEUED)
-          .build();
-
-      operation = operation.toBuilder()
-          .setMetadata(Any.pack(executingMetadata))
-          .build();
-      putOperation(operation);
-    } catch(InvalidProtocolBufferException ex) {
-      // operation is dropped on the floor
-    }
->>>>>>> ec7a0536
   }
 
   @Override
